--- conflicted
+++ resolved
@@ -70,10 +70,6 @@
         this._clipboardManager = clipboardManager;
         this._settingsBtnFocusTimeoutId = 0;
         this._gifSectionEnabled = this._settings.get_string('gif-provider') !== 'none';
-<<<<<<< HEAD
-=======
-        this._imagePreviewSize = this._settings.get_int('clipboard-image-preview-size') || DEFAULT_RECENT_CLIPBOARD_IMAGE_PREVIEW_SIZE;
->>>>>>> 2404116a
 
         // Store recent managers for different feature types
         this._recentManagers = {};
